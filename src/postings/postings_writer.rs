use DocId;
use schema::Term;
use schema::FieldValue;
use postings::PostingsSerializer;
use std::io;
use postings::Recorder;
use analyzer::SimpleTokenizer;
use Result;
use schema::{Schema, Field};
use analyzer::StreamingIterator;
use std::marker::PhantomData;
use schema::extract_field_from_term_bytes;
use std::ops::DerefMut;
use datastruct::stacker::{HashMap, Heap};
use postings::{NothingRecorder, TermFrequencyRecorder, TFAndPositionRecorder};
use schema::FieldEntry;
use schema::FieldType;
use schema::TextIndexingOptions;

fn posting_from_field_entry<'a>(field_entry: &FieldEntry, heap: &'a Heap) -> Box<PostingsWriter + 'a> {
	match *field_entry.field_type() {
		FieldType::Str(ref text_options) => {
			match text_options.get_indexing_options() {
				TextIndexingOptions::TokenizedWithFreq => {
					SpecializedPostingsWriter::<TermFrequencyRecorder>::new_boxed(heap)
				}
				TextIndexingOptions::TokenizedWithFreqAndPosition => {
					SpecializedPostingsWriter::<TFAndPositionRecorder>::new_boxed(heap)
				}
				_ => {
					SpecializedPostingsWriter::<NothingRecorder>::new_boxed(heap)
				}
			}
		} 
		FieldType::U64(_) => {
			SpecializedPostingsWriter::<NothingRecorder>::new_boxed(heap)
		}
		FieldType::I64(_) => {
			SpecializedPostingsWriter::<NothingRecorder>::new_boxed(heap)
		}
	}
}


pub struct MultiFieldPostingsWriter<'a> {
    heap: &'a Heap,
    term_index: HashMap<'a>,
    per_field_postings_writers: Vec<Box<PostingsWriter + 'a>>,
}

impl<'a> MultiFieldPostingsWriter<'a> {

    /// Create a new `MultiFieldPostingsWriter` given
    /// a schema and a heap.
    pub fn new(schema: &Schema, heap: &'a Heap) -> MultiFieldPostingsWriter<'a> {
        let capacity = heap.capacity();
        let hashmap_size = hashmap_size_in_bits(capacity);
        let term_index = HashMap::new(hashmap_size, heap);
        
        let mut per_field_postings_writers: Vec<_> = vec!();
        for field_entry in schema.fields() {
            let field_entry = posting_from_field_entry(&field_entry, heap);
            per_field_postings_writers.push(field_entry);
        }
        MultiFieldPostingsWriter {
            heap: heap,
            term_index: term_index,
            per_field_postings_writers: per_field_postings_writers
        }
    }

    pub fn index_text(&mut self,
                      doc: DocId,
                      field: Field,
                      field_values: &[&FieldValue])
                      -> u32 {
        let postings_writer = self.per_field_postings_writers[field.0 as usize].deref_mut();
        postings_writer.index_text(&mut self.term_index, doc, field, field_values, self.heap)
    }

    pub fn suscribe(&mut self, doc: DocId, term: &Term) {
        let postings_writer = self.per_field_postings_writers[term.field().0 as usize].deref_mut();
        postings_writer.suscribe(&mut self.term_index, doc, 0u32, term, self.heap)
    }


    /// Serialize the inverted index.
    /// It pushes all term, one field at a time, towards the 
    /// postings serializer.
    pub fn serialize(&self, serializer: &mut PostingsSerializer) -> Result<()> {
        let mut term_offsets: Vec<(&[u8], u32)> = self.term_index
                .iter()
                .collect();
        term_offsets.sort_by_key(|&(k, _v)| k);
        
        let mut offsets: Vec<(Field, usize)> = vec!();
        let term_offsets_it = term_offsets
            .iter()
            .map(|&(ref key, _)| {
                extract_field_from_term_bytes(&key)
            })
            .enumerate();
        
        let mut prev_field = Field(u32::max_value());
        for (offset, field) in term_offsets_it {
            if field != prev_field {
                offsets.push((field, offset));
                prev_field = field;
            }
        }
        offsets.push((Field(0), term_offsets.len()));
        for i in 0..(offsets.len() - 1) {
            let (field, start) = offsets[i];
            let (_, stop) = offsets[i+1];
            let postings_writer = &self.per_field_postings_writers[field.0 as usize];
            postings_writer.serialize(
                field,
                &term_offsets[start..stop],
                serializer,
                self.heap)?;
        }
        Ok(())
    }

    /// Return true iff the term dictionary is saturated.
    pub fn is_termdic_saturated(&self) -> bool {
        self.term_index.is_saturated()
    }
}


/// The `PostingsWriter` is in charge of receiving documenting
/// and building a `Segment` in anonymous memory.
///
/// `PostingsWriter` writes in a `Heap`.
pub trait PostingsWriter {
    /// Record that a document contains a term at a given position.
    ///
    /// * doc  - the document id
    /// * pos  - the term position (expressed in tokens)
    /// * term - the term
    /// * heap - heap used to store the postings informations as well as the terms
    /// in the hashmap.
<<<<<<< HEAD
    fn suscribe(&mut self, term_index: &mut HashMap, doc: DocId, pos: u32, term: &Term, heap: &Heap);
    
=======
    fn suscribe(&mut self, doc: DocId, pos: u32, term: &Term, heap: &Heap);

>>>>>>> b3f39f23
    /// Serializes the postings on disk.
    /// The actual serialization format is handled by the `PostingsSerializer`.
    fn serialize(&self, field: Field, term_addrs: &[(&[u8], u32)], serializer: &mut PostingsSerializer, heap: &Heap) -> io::Result<()>;
    
    /// Tokenize a text and suscribe all of its token.
    fn index_text<'a>(&mut self,
                      term_index: &mut HashMap, 
                      doc_id: DocId,
                      field: Field,
                      field_values: &[&'a FieldValue],
                      heap: &Heap)
                      -> u32 {
        let mut pos = 0u32;
        let mut num_tokens: u32 = 0u32;
        let mut term = unsafe { Term::with_capacity(100) };
        term.set_field(field);
        for field_value in field_values {
            let mut tokens = SimpleTokenizer.tokenize(field_value.value().text());
            // right now num_tokens and pos are redundant, but it should
            // change when we get proper analyzers
            while let Some(token) = tokens.next() {
                term.set_text(token);
                self.suscribe(term_index, doc_id, pos, &term, heap);
                pos += 1u32;
                num_tokens += 1u32;
            }
            pos += 1;
            // THIS is to avoid phrase query accross field repetition.
            // span queries might still match though :|
        }
        num_tokens
    }
}

/// The `SpecializedPostingsWriter` is just here to remove dynamic
/// dispatch to the recorder information.
pub struct SpecializedPostingsWriter<'a, Rec: Recorder + 'static> {
    heap: &'a Heap,
    _recorder_type: PhantomData<Rec>,
}

/// Given a `Heap` size, computes a relevant size for the `HashMap`.
fn hashmap_size_in_bits(heap_capacity: u32) -> usize {
    let num_buckets_usable = heap_capacity / 100;
    let hash_table_size = num_buckets_usable * 2;
    let mut pow = 512;
    for num_bits in 10..32 {
        pow <<= 1;
        if pow > hash_table_size {
            return num_bits;
        }
    }
    32
}

impl<'a, Rec: Recorder + 'static> SpecializedPostingsWriter<'a, Rec> {
    /// constructor
    pub fn new(heap: &'a Heap) -> SpecializedPostingsWriter<'a, Rec> {
        SpecializedPostingsWriter {
            heap: heap,
            _recorder_type: PhantomData,
        }
    }

    /// Builds a `SpecializedPostingsWriter` storing its data in a heap.
    pub fn new_boxed(heap: &'a Heap) -> Box<PostingsWriter + 'a> {
        Box::new(SpecializedPostingsWriter::<Rec>::new(heap))
    }
}

impl<'a, Rec: Recorder + 'static> PostingsWriter for SpecializedPostingsWriter<'a, Rec> {
    
    fn suscribe(&mut self, term_index: &mut HashMap, doc: DocId, position: u32, term: &Term, heap: &Heap) {
        let recorder: &mut Rec = term_index.get_or_create(term);
        let current_doc = recorder.current_doc();
        if current_doc != doc {
            if current_doc != u32::max_value() {
                recorder.close_doc(heap);
            }
            recorder.new_doc(doc, heap);
        }
        recorder.record_position(position, heap);
    }

<<<<<<< HEAD
    fn serialize(&self,
        field: Field,
        term_addrs: &[(&[u8], u32)],
        serializer: &mut PostingsSerializer, 
        heap: &Heap) -> io::Result<()> {
        serializer.new_field(field);
        for &(term_bytes, addr) in term_addrs {
            let recorder: &mut Rec = self.heap.get_mut_ref(addr);
            try!(serializer.new_term(&term_bytes));
=======
    fn serialize(&self, serializer: &mut PostingsSerializer, heap: &Heap) -> io::Result<()> {
        let mut term_offsets: Vec<(&[u8], (u32, &Rec))> = self.term_index.iter().collect();
        term_offsets.sort_by_key(|&(k, _v)| k);
        let mut term = unsafe { Term::with_capacity(100) };
        for (term_bytes, (addr, recorder)) in term_offsets {
            // sadly we are required to copy the data
            term.set_content(term_bytes);
            try!(serializer.new_term(&term));
>>>>>>> b3f39f23
            try!(recorder.serialize(addr, serializer, heap));
            try!(serializer.close_term());
        }        
        Ok(())
    }
}


#[test]
fn test_hashmap_size() {
    assert_eq!(hashmap_size_in_bits(10), 10);
    assert_eq!(hashmap_size_in_bits(0), 10);
    assert_eq!(hashmap_size_in_bits(100_000), 11);
    assert_eq!(hashmap_size_in_bits(300_000_000), 23);
}<|MERGE_RESOLUTION|>--- conflicted
+++ resolved
@@ -141,13 +141,8 @@
     /// * term - the term
     /// * heap - heap used to store the postings informations as well as the terms
     /// in the hashmap.
-<<<<<<< HEAD
     fn suscribe(&mut self, term_index: &mut HashMap, doc: DocId, pos: u32, term: &Term, heap: &Heap);
-    
-=======
-    fn suscribe(&mut self, doc: DocId, pos: u32, term: &Term, heap: &Heap);
-
->>>>>>> b3f39f23
+
     /// Serializes the postings on disk.
     /// The actual serialization format is handled by the `PostingsSerializer`.
     fn serialize(&self, field: Field, term_addrs: &[(&[u8], u32)], serializer: &mut PostingsSerializer, heap: &Heap) -> io::Result<()>;
@@ -231,8 +226,7 @@
         }
         recorder.record_position(position, heap);
     }
-
-<<<<<<< HEAD
+    
     fn serialize(&self,
         field: Field,
         term_addrs: &[(&[u8], u32)],
@@ -241,17 +235,7 @@
         serializer.new_field(field);
         for &(term_bytes, addr) in term_addrs {
             let recorder: &mut Rec = self.heap.get_mut_ref(addr);
-            try!(serializer.new_term(&term_bytes));
-=======
-    fn serialize(&self, serializer: &mut PostingsSerializer, heap: &Heap) -> io::Result<()> {
-        let mut term_offsets: Vec<(&[u8], (u32, &Rec))> = self.term_index.iter().collect();
-        term_offsets.sort_by_key(|&(k, _v)| k);
-        let mut term = unsafe { Term::with_capacity(100) };
-        for (term_bytes, (addr, recorder)) in term_offsets {
-            // sadly we are required to copy the data
-            term.set_content(term_bytes);
-            try!(serializer.new_term(&term));
->>>>>>> b3f39f23
+            try!(serializer.new_term(term_bytes));
             try!(recorder.serialize(addr, serializer, heap));
             try!(serializer.close_term());
         }        
