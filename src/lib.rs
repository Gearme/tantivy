--- conflicted
+++ resolved
@@ -14,9 +14,6 @@
 extern crate rustc_serialize;
 extern crate combine;
 extern crate atomicwrites;
-<<<<<<< HEAD
-=======
 extern crate tempdir;
->>>>>>> a515294b
 
 pub mod core;